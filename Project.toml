name = "Adjacently"
uuid = "411c8731-a39f-4a7d-8b26-fcc9fee4eb7b"
authors = ["Jimmy Dubuisson <jimmy.dubuisson@gmail.com>"]
version = "0.1.1"

[deps]
DataStructures = "864edb3b-99cc-5e75-8d2d-829cb0a9cfe8"
Distances = "b4f34e82-e78d-54a5-968a-f98e89d6e8f7"
GraphPlot = "a2cc645c-3eea-5389-862e-a155d0052231"
HDF5 = "f67ccb44-e63f-5c2f-98bd-6dc0ccc4ba2f"
JLD = "4138dd39-2aa7-5051-a626-17a0bb65d9c8"
LightGraphs = "093fc24a-ae57-5d10-9952-331d41423f4d"
Logging = "56ddb016-857b-54e1-b83d-db4d58db5568"
SparseArrays = "2f01184e-e22b-5df5-ae63-d93ebab69eaf"

[compat]
<<<<<<< HEAD
DataStructures = "0.17.6"
Distances = "0.8.2"
Graphs = "0.10.3"
HDF5 = "0.12.5, 0.13"
JLD = "0.9.1"
=======
DataStructures = "0.17.12"
Distances = "0.8.2"
GraphPlot = "0.4.2"
HDF5 = "0.12.5 - 0.13.1"
JLD = "0.9.2"
LightGraphs = "1.3.1"
>>>>>>> 39f3130b
julia = "1.0"<|MERGE_RESOLUTION|>--- conflicted
+++ resolved
@@ -14,18 +14,10 @@
 SparseArrays = "2f01184e-e22b-5df5-ae63-d93ebab69eaf"
 
 [compat]
-<<<<<<< HEAD
-DataStructures = "0.17.6"
-Distances = "0.8.2"
-Graphs = "0.10.3"
-HDF5 = "0.12.5, 0.13"
-JLD = "0.9.1"
-=======
 DataStructures = "0.17.12"
 Distances = "0.8.2"
 GraphPlot = "0.4.2"
-HDF5 = "0.12.5 - 0.13.1"
+HDF5 = "0.12.5 - 0.13"
 JLD = "0.9.2"
 LightGraphs = "1.3.1"
->>>>>>> 39f3130b
 julia = "1.0"